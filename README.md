# SafeDI

[![CI Status](https://img.shields.io/github/actions/workflow/status/dfed/SafeDI/ci.yml?branch=main)](https://github.com/dfed/SafeDI/actions?query=workflow%3ACI+branch%3Amain)
[![codecov](https://codecov.io/gh/dfed/SafeDI/branch/main/graph/badge.svg)](https://codecov.io/gh/dfed/SafeDI)
[![License](https://img.shields.io/badge/License-MIT-blue.svg)](https://spdx.org/licenses/MIT.html)
[![](https://img.shields.io/endpoint?url=https%3A%2F%2Fswiftpackageindex.com%2Fapi%2Fpackages%2Fdfed%2FSafeDI%2Fbadge%3Ftype%3Dswift-versions)](https://swiftpackageindex.com/dfed/SafeDI)
[![](https://img.shields.io/endpoint?url=https%3A%2F%2Fswiftpackageindex.com%2Fapi%2Fpackages%2Fdfed%2FSafeDI%2Fbadge%3Ftype%3Dplatforms)](https://swiftpackageindex.com/dfed/SafeDI)

Compile-time-safe dependency injection for Swift projects. SafeDI provides developers with the safety and simplicity of manual dependency injection, without the overhead of boilerplate code.

## Features

- [x] Compile-time safe

- [x] Thread safe

- [x] Hierarchical dependency scoping

- [x] Constructor injection

- [x] Multi-module support

- [x] Dependency inversion support

- [x] Transitive dependency solving

- [x] Cycle detection

- [x] Architecture independent

- [x] Simple integration: no DI-specific types or generics required

- [x] Easy testing: every type has a memberwise initializer

- [x] Clear error messages: never debug generated code

## The core concept

SafeDI reads your code, validates your dependencies, and generates a dependency tree—all during project compilation. If your code compiles, your dependency tree is valid.

Opting a type into the SafeDI dependency tree is simple: add the `@Instantiable` macro to your type declaration, and decorate your type’s dependencies with macros to indicate the lifecycle of each property. Here is what a `Boiler` in a `CoffeeMaker` might look like in SafeDI:

```swift
// The boiler type is opted into SafeDI because it has been decorated with the `@Instantiable` macro.
@Instantiable
public final class Boiler {
    public init(pump: Pump, waterReservoir: WaterReservoir) {
        self.pump = pump
        self.waterReservoir = waterReservoir
    }

    …

    // The boiler creates, or in SafeDI parlance ‘instantiates’, its pump.
    @Instantiated private let pump: Pump
    // The boiler receives a reference to a water reservoir that has been instantiated by the coffee maker.
    @Received private let waterReservoir: WaterReservoir
}
```

That is all it takes! SafeDI utilizes macro decorations on your existing types to define your dependency tree. For a comprehensive explanation of SafeDI’s macros and their usage, please read [the Macros section of our manual](Documentation/Manual.md#macros).

## Getting started

SafeDI utilizes both Swift macros and a code generation plugin to read your code and generate a dependency tree. To integrate SafeDI, follow these three steps:

1. [Add SafeDI as a dependency to your project](#adding-safedi-as-a-dependency)
1. [Integrate SafeDI’s code generation into your build](#generating-your-dependency-tree)
1. [Create your dependency tree using SafeDI’s macros](Documentation/Manual.md)

You can see sample integrations in the [Examples folder](Examples/). If you are migrating an existing project to SafeDI, follow our [migration guide](Documentation/Manual.md#migrating-to-safedi).

### Adding SafeDI as a Dependency

#### Swift package manager

To add the SafeDI framework as a dependency to a package utilizing [Swift Package Manager](https://github.com/apple/swift-package-manager), add the following lines to your `Package.swift` file:

```swift
dependencies: [
    .package(url: "https://github.com/dfed/SafeDI.git", from: "1.0.0"),
]
```

To install the SafeDI framework into an Xcode project with Swift Package Manager, follow [Apple’s instructions](https://developer.apple.com/documentation/xcode/adding-package-dependencies-to-your-app) to add `https://github.com/dfed/SafeDI.git` as a dependency.

#### CocoaPods

To add the SafeDI framework as a dependency to a package utilizing [CocoaPods](http://cocoapods.org), add the following to your `Podfile`:

```ruby
pod 'SafeDI', '~> 1.0.0'
```

### Generating your dependency tree

SafeDI provides a code generation plugin named `SafeDIGenerator`. This plugin works out of the box on a limited number of project configurations. If your project does not fall into these well-supported configurations, you can configure your build to utilize the `SafeDITool` command-line executable directly.

#### Swift package manager

##### Xcode project

If your first-party code comprises a single module in an `.xcodeproj`, once your Xcode project depends on the SafeDI package you can integrate the Swift Package Plugin simply by going to your target’s `Build Phases`, expanding the `Run Build Tool Plug-ins` drop-down, and adding the `SafeDIGenerator` as a build tool plug-in. You can see this integration in practice in the [ExampleProjectIntegration](Examples/ExampleProjectIntegration) project.

If your Xcode project comprises multiple modules, follow the above steps, and then create a `.safedi/configuration/include.csv` file containing a comma-separated list of folders outside of your root module that SafeDI will scan for Swift source files. The `.safedi/` folder must be placed in the same folder as your `*.xcodeproj`, and the paths must be relative to the same folder. You can see this integration in practice in the [ExampleMultiProjectIntegration](Examples/ExampleMultiProjectIntegration) project. To ensure that generated SafeDI code includes imports to all of your required modules, you may need to create a `.safedi/configuration/additionalImportedModules.csv` with a comma-separated list of modules to import.

##### Swift package

If your first-party code is entirely contained in a Swift Package with one or more modules, you can add the following lines to your root target’s definition:

```swift
    plugins: [
        .plugin(name: "SafeDIGenerator", package: "SafeDI")
    ]
```

You can see this integration in practice in the [ExamplePackageIntegration](Examples/ExamplePackageIntegration) package.

#### CocoaPods

Use a pre-build script to download the `SafeDITool` binary and generate your SafeDI dependency tree ([example](Examples/ExampleCocoaPodsIntegration/safeditool.sh)). Make sure to set `ENABLE_USER_SCRIPT_SANDBOXING` to `NO` in the target running the pre-build script.

You can see this integration in practice in the [ExampleCocoaPodsIntegration](Examples/ExampleCocoaPodsIntegration) package. Run `bundle exec pod install --project-directory=Examples/ExampleCocoaPodsIntegration` to create the `ExampleCocoaPodsIntegration.xcworkspace`.

#### Additional configurations

<<<<<<< HEAD
If your first-party code comprises a mix of Xcode Projects and Swift Packages or some other configuration, once your Xcode project depends on the SafeDI package you will need to utilize the `SafeDITool` command-line executable directly in a pre-build script similar to the CocoaPods integration described above.

`SafeDITool` is designed to integrate into projects of any size or shape.
=======
`SafeDITool` is designed to integrate into projects of any size or shape. If your first-party code comprises multiple modules in Xcode, or a mix of Xcode Projects and Swift Packages, or some other configuration, once your Xcode project depends on the SafeDI package you will need to utilize the `SafeDITool` command-line executable directly in a pre-build script similar to the CocoaPods integration described above.
>>>>>>> 9f91eb3b

`SafeDITool` can parse all of your Swift files at once, or for even better performance, the tool can be run on each dependent module as part of the build. Run `swift run SafeDITool --help` to see documentation of the tool’s supported arguments.

## Comparing SafeDI to other DI libraries

SafeDI’s compile-time safety and hierarchical dependency scoping make it similar to [Needle](https://github.com/uber/needle) and [Weaver](https://github.com/scribd/Weaver). Unlike Needle, SafeDI does not require defining dependency protocols for each type that can be instantiated within the DI tree. Unlike Weaver, SafeDI does not require defining and maintaining containers that live alongside your regular Swift code.

Other Swift DI libraries, like [Swinject](https://github.com/Swinject/Swinject) and [swift-dependencies](https://github.com/pointfreeco/swift-dependencies), do not offer compile-time safety. Meanwhile, libraries like [Factory](https://github.com/hmlongco/Factory) do offer compile-time validation of the dependency tree, but prevent hierarchical dependency scoping. This means scoped dependencies—like an authentication token in a network layer—can only be optionally injected when using Factory.

## Contributing

I’m glad you’re interested in SafeDI, and I’d love to see where you take it. Please review the [contributing guidelines](Contributing.md) prior to submitting a Pull Request.

Thanks for being part of this journey, and happy injecting!

## Author

SafeDI was created by [Dan Federman](https://github.com/dfed), the architect of Airbnb’s closed-source Swift dependency injection system. Following his tenure at Airbnb, Dan developed SafeDI to share a modern, compile-time-safe dependency injection solution with the Swift community.

Dan has a proven track record of maintaining open-source libraries: he co-created [Valet](https://github.com/square/Valet) and has been maintaining the repo since its debut in 2015.

## Acknowledgements

Special thanks to [@kierajmumick](http://github.com/kierajmumick) for helping shape the early design of SafeDI.<|MERGE_RESOLUTION|>--- conflicted
+++ resolved
@@ -124,13 +124,7 @@
 
 #### Additional configurations
 
-<<<<<<< HEAD
-If your first-party code comprises a mix of Xcode Projects and Swift Packages or some other configuration, once your Xcode project depends on the SafeDI package you will need to utilize the `SafeDITool` command-line executable directly in a pre-build script similar to the CocoaPods integration described above.
-
-`SafeDITool` is designed to integrate into projects of any size or shape.
-=======
-`SafeDITool` is designed to integrate into projects of any size or shape. If your first-party code comprises multiple modules in Xcode, or a mix of Xcode Projects and Swift Packages, or some other configuration, once your Xcode project depends on the SafeDI package you will need to utilize the `SafeDITool` command-line executable directly in a pre-build script similar to the CocoaPods integration described above.
->>>>>>> 9f91eb3b
+`SafeDITool` is designed to integrate into projects of any size or shape. If your first-party code comprises a mix of Xcode Projects and Swift Packages or some other configuration, once your Xcode project depends on the SafeDI package you will need to utilize the `SafeDITool` command-line executable directly in a pre-build script similar to the CocoaPods integration described above.
 
 `SafeDITool` can parse all of your Swift files at once, or for even better performance, the tool can be run on each dependent module as part of the build. Run `swift run SafeDITool --help` to see documentation of the tool’s supported arguments.
 
